# This configuration is temporary while we work on getting all unit tests to pass on PR checks

# Don't run CI for this config
trigger: none

# Run PR validation on all branches
pr:
  branches:
    include:
    - '*'

jobs:
- template: jobs/default-build.yml
  parameters:
    jobName: Windows_Build
    jobDisplayName: "Build only : Windows"
    agentOs: Windows
    buildArgs: -all -pack
- template: jobs/default-build.yml
  parameters:
    jobName: macOs_Build
    jobDisplayName: "Build only : macOS"
    agentOs: macOS
    buildArgs: --all --pack
- template: jobs/default-build.yml
  parameters:
    jobName: Linux_Build
    jobDisplayName: "Build only : Linux"
    agentOs: Linux
<<<<<<< HEAD
    buildArgs: --all --pack
=======
    buildArgs: '/p:SkipTests=true'
- job: Code_check
  displayName: Code check
  workspace:
    clean: all
  pool:
    vmImage: vs2017-win2016
  steps:
  - powershell: ./eng/scripts/CodeCheck.ps1 -ci
>>>>>>> 0926b93b
<|MERGE_RESOLUTION|>--- conflicted
+++ resolved
@@ -27,10 +27,7 @@
     jobName: Linux_Build
     jobDisplayName: "Build only : Linux"
     agentOs: Linux
-<<<<<<< HEAD
     buildArgs: --all --pack
-=======
-    buildArgs: '/p:SkipTests=true'
 - job: Code_check
   displayName: Code check
   workspace:
@@ -38,5 +35,4 @@
   pool:
     vmImage: vs2017-win2016
   steps:
-  - powershell: ./eng/scripts/CodeCheck.ps1 -ci
->>>>>>> 0926b93b
+  - powershell: ./eng/scripts/CodeCheck.ps1 -ci