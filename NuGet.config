<?xml version="1.0" encoding="utf-8"?>
<configuration>
  <packageSources>
    <clear />
<<<<<<< HEAD
    <!--Begin: Package sources managed by Dependency Flow automation. Do not edit the sources below.-->
    <!--  Begin: Package sources from dotnet-aspnetcore-tooling -->
    <!--  End: Package sources from dotnet-aspnetcore-tooling -->
    <!--  Begin: Package sources from dotnet-corefx -->
    <!--  End: Package sources from dotnet-corefx -->
    <!--  Begin: Package sources from dotnet-core-setup -->
    <!--  End: Package sources from dotnet-core-setup -->
    <!--  Begin: Package sources from dotnet-efcore -->
    <!--  End: Package sources from dotnet-efcore -->
    <!--  Begin: Package sources from dotnet-extensions -->
    <!--  End: Package sources from dotnet-extensions -->
    <!--End: Package sources managed by Dependency Flow automation. Do not edit the sources above.-->
    <add key="dotnet-core" value="https://dotnetfeed.blob.core.windows.net/dotnet-core/index.json" />
=======
>>>>>>> b090e915
    <add key="dotnet-eng" value="https://pkgs.dev.azure.com/dnceng/public/_packaging/dotnet-eng/nuget/v3/index.json" />
    <add key="dotnet-tools" value="https://pkgs.dev.azure.com/dnceng/public/_packaging/dotnet-tools/nuget/v3/index.json" />
    <add key="dotnet5" value="https://pkgs.dev.azure.com/dnceng/public/_packaging/dotnet5/nuget/v3/index.json" />
    <add key="dotnet5-transport" value="https://pkgs.dev.azure.com/dnceng/public/_packaging/dotnet5-transport/nuget/v3/index.json" />
    <add key="dotnet6" value="https://pkgs.dev.azure.com/dnceng/public/_packaging/dotnet6/nuget/v3/index.json" />
    <add key="dotnet6-transport" value="https://pkgs.dev.azure.com/dnceng/public/_packaging/dotnet6-transport/nuget/v3/index.json" />
    <add key="dotnet-experimental" value="https://pkgs.dev.azure.com/dnceng/public/_packaging/dotnet-experimental/nuget/v3/index.json" />
    <add key="dotnet-public" value="https://pkgs.dev.azure.com/dnceng/public/_packaging/dotnet-public/nuget/v3/index.json" />
    <!-- Used for the SiteExtension 3.1 bits that are included in the 5.0 build -->
    <add key="dotnet31-transport" value="https://pkgs.dev.azure.com/dnceng/public/_packaging/dotnet3.1-transport/nuget/v3/index.json" />
    <!-- Used for the Rich Navigation indexing task -->
    <add key="richnav" value="https://pkgs.dev.azure.com/azure-public/vside/_packaging/vs-buildservices/nuget/v3/index.json" />
  </packageSources>
  <disabledPackageSources>
    <clear />
  </disabledPackageSources>
</configuration><|MERGE_RESOLUTION|>--- conflicted
+++ resolved
@@ -2,22 +2,6 @@
 <configuration>
   <packageSources>
     <clear />
-<<<<<<< HEAD
-    <!--Begin: Package sources managed by Dependency Flow automation. Do not edit the sources below.-->
-    <!--  Begin: Package sources from dotnet-aspnetcore-tooling -->
-    <!--  End: Package sources from dotnet-aspnetcore-tooling -->
-    <!--  Begin: Package sources from dotnet-corefx -->
-    <!--  End: Package sources from dotnet-corefx -->
-    <!--  Begin: Package sources from dotnet-core-setup -->
-    <!--  End: Package sources from dotnet-core-setup -->
-    <!--  Begin: Package sources from dotnet-efcore -->
-    <!--  End: Package sources from dotnet-efcore -->
-    <!--  Begin: Package sources from dotnet-extensions -->
-    <!--  End: Package sources from dotnet-extensions -->
-    <!--End: Package sources managed by Dependency Flow automation. Do not edit the sources above.-->
-    <add key="dotnet-core" value="https://dotnetfeed.blob.core.windows.net/dotnet-core/index.json" />
-=======
->>>>>>> b090e915
     <add key="dotnet-eng" value="https://pkgs.dev.azure.com/dnceng/public/_packaging/dotnet-eng/nuget/v3/index.json" />
     <add key="dotnet-tools" value="https://pkgs.dev.azure.com/dnceng/public/_packaging/dotnet-tools/nuget/v3/index.json" />
     <add key="dotnet5" value="https://pkgs.dev.azure.com/dnceng/public/_packaging/dotnet5/nuget/v3/index.json" />
