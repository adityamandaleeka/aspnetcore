// Copyright (c) .NET Foundation. All rights reserved.
// Licensed under the Apache License, Version 2.0. See License.txt in the project root for license information.

using System;
using System.Linq;
using Xunit;

namespace Microsoft.Net.Http.Headers
{
    public class CacheControlHeaderValueTest
    {
        [Fact]
        public void Properties_SetAndGetAllProperties_SetValueReturnedInGetter()
        {
            var cacheControl = new CacheControlHeaderValue();

            // Bool properties
            cacheControl.NoCache = true;
            Assert.True(cacheControl.NoCache, "NoCache");
            cacheControl.NoStore = true;
            Assert.True(cacheControl.NoStore, "NoStore");
            cacheControl.MaxStale = true;
            Assert.True(cacheControl.MaxStale, "MaxStale");
            cacheControl.NoTransform = true;
            Assert.True(cacheControl.NoTransform, "NoTransform");
            cacheControl.OnlyIfCached = true;
            Assert.True(cacheControl.OnlyIfCached, "OnlyIfCached");
            cacheControl.Public = true;
            Assert.True(cacheControl.Public, "Public");
            cacheControl.Private = true;
            Assert.True(cacheControl.Private, "Private");
            cacheControl.MustRevalidate = true;
            Assert.True(cacheControl.MustRevalidate, "MustRevalidate");
            cacheControl.ProxyRevalidate = true;
            Assert.True(cacheControl.ProxyRevalidate, "ProxyRevalidate");

            // TimeSpan properties
            TimeSpan timeSpan = new TimeSpan(1, 2, 3);
            cacheControl.MaxAge = timeSpan;
            Assert.Equal(timeSpan, cacheControl.MaxAge);
            cacheControl.SharedMaxAge = timeSpan;
            Assert.Equal(timeSpan, cacheControl.SharedMaxAge);
            cacheControl.MaxStaleLimit = timeSpan;
            Assert.Equal(timeSpan, cacheControl.MaxStaleLimit);
            cacheControl.MinFresh = timeSpan;
            Assert.Equal(timeSpan, cacheControl.MinFresh);

            // String collection properties
            Assert.NotNull(cacheControl.NoCacheHeaders);
            Assert.Throws<ArgumentException>(() => cacheControl.NoCacheHeaders.Add(null));
            Assert.Throws<FormatException>(() => cacheControl.NoCacheHeaders.Add("invalid token"));
            cacheControl.NoCacheHeaders.Add("token");
            Assert.Equal(1, cacheControl.NoCacheHeaders.Count);
            Assert.Equal("token", cacheControl.NoCacheHeaders.First());

            Assert.NotNull(cacheControl.PrivateHeaders);
            Assert.Throws<ArgumentException>(() => cacheControl.PrivateHeaders.Add(null));
            Assert.Throws<FormatException>(() => cacheControl.PrivateHeaders.Add("invalid token"));
            cacheControl.PrivateHeaders.Add("token");
            Assert.Equal(1, cacheControl.PrivateHeaders.Count);
            Assert.Equal("token", cacheControl.PrivateHeaders.First());

            // NameValueHeaderValue collection property
            Assert.NotNull(cacheControl.Extensions);
            Assert.Throws<ArgumentNullException>(() => cacheControl.Extensions.Add(null!));
            cacheControl.Extensions.Add(new NameValueHeaderValue("name", "value"));
            Assert.Equal(1, cacheControl.Extensions.Count);
            Assert.Equal(new NameValueHeaderValue("name", "value"), cacheControl.Extensions.First());
        }

        [Fact]
        public void ToString_UseRequestDirectiveValues_AllSerializedCorrectly()
        {
            var cacheControl = new CacheControlHeaderValue();
            Assert.Equal("", cacheControl.ToString());

            // Note that we allow all combinations of all properties even though the RFC specifies rules what value
            // can be used together.
            // Also for property pairs (bool property + collection property) like 'NoCache' and 'NoCacheHeaders' the
            // caller needs to set the bool property in order for the collection to be populated as string.

            // Cache Request Directive sample
            cacheControl.NoStore = true;
            Assert.Equal("no-store", cacheControl.ToString());
            cacheControl.NoCache = true;
            Assert.Equal("no-store, no-cache", cacheControl.ToString());
            cacheControl.MaxAge = new TimeSpan(0, 1, 10);
            Assert.Equal("no-store, no-cache, max-age=70", cacheControl.ToString());
            cacheControl.MaxStale = true;
            Assert.Equal("no-store, no-cache, max-age=70, max-stale", cacheControl.ToString());
            cacheControl.MaxStaleLimit = new TimeSpan(0, 2, 5);
            Assert.Equal("no-store, no-cache, max-age=70, max-stale=125", cacheControl.ToString());
            cacheControl.MinFresh = new TimeSpan(0, 3, 0);
            Assert.Equal("no-store, no-cache, max-age=70, max-stale=125, min-fresh=180", cacheControl.ToString());

            cacheControl = new CacheControlHeaderValue();
            cacheControl.NoTransform = true;
            Assert.Equal("no-transform", cacheControl.ToString());
            cacheControl.OnlyIfCached = true;
            Assert.Equal("no-transform, only-if-cached", cacheControl.ToString());
            cacheControl.Extensions.Add(new NameValueHeaderValue("custom"));
            cacheControl.Extensions.Add(new NameValueHeaderValue("customName", "customValue"));
            Assert.Equal("no-transform, only-if-cached, custom, customName=customValue", cacheControl.ToString());

            cacheControl = new CacheControlHeaderValue();
            cacheControl.Extensions.Add(new NameValueHeaderValue("custom"));
            Assert.Equal("custom", cacheControl.ToString());
        }

        [Fact]
        public void ToString_UseResponseDirectiveValues_AllSerializedCorrectly()
        {
            var cacheControl = new CacheControlHeaderValue();
            Assert.Equal("", cacheControl.ToString());

            cacheControl.NoCache = true;
            Assert.Equal("no-cache", cacheControl.ToString());
            cacheControl.NoCacheHeaders.Add("PLACEHOLDER1");
            Assert.Equal("no-cache=\"PLACEHOLDER1\"", cacheControl.ToString());
            cacheControl.Public = true;
            Assert.Equal("public, no-cache=\"PLACEHOLDER1\"", cacheControl.ToString());

            cacheControl = new CacheControlHeaderValue();
            cacheControl.Private = true;
            Assert.Equal("private", cacheControl.ToString());
            cacheControl.PrivateHeaders.Add("PLACEHOLDER2");
            cacheControl.PrivateHeaders.Add("PLACEHOLDER3");
            Assert.Equal("private=\"PLACEHOLDER2, PLACEHOLDER3\"", cacheControl.ToString());
            cacheControl.MustRevalidate = true;
            Assert.Equal("must-revalidate, private=\"PLACEHOLDER2, PLACEHOLDER3\"", cacheControl.ToString());
            cacheControl.ProxyRevalidate = true;
            Assert.Equal("must-revalidate, proxy-revalidate, private=\"PLACEHOLDER2, PLACEHOLDER3\"", cacheControl.ToString());
        }

        [Fact]
        public void GetHashCode_CompareValuesWithBoolFieldsSet_MatchExpectation()
        {
            // Verify that different bool fields return different hash values.
            var values = new CacheControlHeaderValue[9];

            for (int i = 0; i < values.Length; i++)
            {
                values[i] = new CacheControlHeaderValue();
            }

            values[0].ProxyRevalidate = true;
            values[1].NoCache = true;
            values[2].NoStore = true;
            values[3].MaxStale = true;
            values[4].NoTransform = true;
            values[5].OnlyIfCached = true;
            values[6].Public = true;
            values[7].Private = true;
            values[8].MustRevalidate = true;

            // Only one bool field set. All hash codes should differ
            for (int i = 0; i < values.Length; i++)
            {
                for (int j = 0; j < values.Length; j++)
                {
                    if (i != j)
                    {
                        CompareHashCodes(values[i], values[j], false);
                    }
                }
            }

            // Validate that two instances with the same bool fields set are equal.
            values[0].NoCache = true;
            CompareHashCodes(values[0], values[1], false);
            values[1].ProxyRevalidate = true;
            CompareHashCodes(values[0], values[1], true);
        }

        [Fact]
        public void GetHashCode_CompareValuesWithTimeSpanFieldsSet_MatchExpectation()
        {
            // Verify that different timespan fields return different hash values.
            var values = new CacheControlHeaderValue[4];

            for (int i = 0; i < values.Length; i++)
            {
                values[i] = new CacheControlHeaderValue();
            }

            values[0].MaxAge = new TimeSpan(0, 1, 1);
            values[1].MaxStaleLimit = new TimeSpan(0, 1, 1);
            values[2].MinFresh = new TimeSpan(0, 1, 1);
            values[3].SharedMaxAge = new TimeSpan(0, 1, 1);

            // Only one timespan field set. All hash codes should differ
            for (int i = 0; i < values.Length; i++)
            {
                for (int j = 0; j < values.Length; j++)
                {
                    if (i != j)
                    {
                        CompareHashCodes(values[i], values[j], false);
                    }
                }
            }

            values[0].MaxStaleLimit = new TimeSpan(0, 1, 2);
            CompareHashCodes(values[0], values[1], false);

            values[1].MaxAge = new TimeSpan(0, 1, 1);
            values[1].MaxStaleLimit = new TimeSpan(0, 1, 2);
            CompareHashCodes(values[0], values[1], true);
        }

        [Fact]
        public void GetHashCode_CompareCollectionFieldsSet_MatchExpectation()
        {
            var cacheControl1 = new CacheControlHeaderValue();
            var cacheControl2 = new CacheControlHeaderValue();
            var cacheControl3 = new CacheControlHeaderValue();
            var cacheControl4 = new CacheControlHeaderValue();
            var cacheControl5 = new CacheControlHeaderValue();

            cacheControl1.NoCache = true;
            cacheControl1.NoCacheHeaders.Add("PLACEHOLDER2");

            cacheControl2.NoCache = true;
            cacheControl2.NoCacheHeaders.Add("PLACEHOLDER1");
            cacheControl2.NoCacheHeaders.Add("PLACEHOLDER2");

            CompareHashCodes(cacheControl1, cacheControl2, false);

            cacheControl1.NoCacheHeaders.Add("PLACEHOLDER1");
            CompareHashCodes(cacheControl1, cacheControl2, true);

            // Since NoCache and Private generate different hash codes, even if NoCacheHeaders and PrivateHeaders 
            // have the same values, the hash code will be different.
            cacheControl3.Private = true;
            cacheControl3.PrivateHeaders.Add("PLACEHOLDER2");
            CompareHashCodes(cacheControl1, cacheControl3, false);


            cacheControl4.Extensions.Add(new NameValueHeaderValue("custom"));
            CompareHashCodes(cacheControl1, cacheControl4, false);

            cacheControl5.Extensions.Add(new NameValueHeaderValue("customN", "customV"));
            cacheControl5.Extensions.Add(new NameValueHeaderValue("custom"));
            CompareHashCodes(cacheControl4, cacheControl5, false);

            cacheControl4.Extensions.Add(new NameValueHeaderValue("customN", "customV"));
            CompareHashCodes(cacheControl4, cacheControl5, true);
        }

        [Fact]
        public void Equals_CompareValuesWithBoolFieldsSet_MatchExpectation()
        {
            // Verify that different bool fields return different hash values.
            var values = new CacheControlHeaderValue[9];

            for (int i = 0; i < values.Length; i++)
            {
                values[i] = new CacheControlHeaderValue();
            }

            values[0].ProxyRevalidate = true;
            values[1].NoCache = true;
            values[2].NoStore = true;
            values[3].MaxStale = true;
            values[4].NoTransform = true;
            values[5].OnlyIfCached = true;
            values[6].Public = true;
            values[7].Private = true;
            values[8].MustRevalidate = true;

            // Only one bool field set. All hash codes should differ
            for (int i = 0; i < values.Length; i++)
            {
                for (int j = 0; j < values.Length; j++)
                {
                    if (i != j)
                    {
                        CompareValues(values[i], values[j], false);
                    }
                }
            }

            // Validate that two instances with the same bool fields set are equal.
            values[0].NoCache = true;
            CompareValues(values[0], values[1], false);
            values[1].ProxyRevalidate = true;
            CompareValues(values[0], values[1], true);
        }

        [Fact]
        public void Equals_CompareValuesWithTimeSpanFieldsSet_MatchExpectation()
        {
            // Verify that different timespan fields return different hash values.
            var values = new CacheControlHeaderValue[4];

            for (int i = 0; i < values.Length; i++)
            {
                values[i] = new CacheControlHeaderValue();
            }

            values[0].MaxAge = new TimeSpan(0, 1, 1);
            values[1].MaxStaleLimit = new TimeSpan(0, 1, 1);
            values[2].MinFresh = new TimeSpan(0, 1, 1);
            values[3].SharedMaxAge = new TimeSpan(0, 1, 1);

            // Only one timespan field set. All hash codes should differ
            for (int i = 0; i < values.Length; i++)
            {
                for (int j = 0; j < values.Length; j++)
                {
                    if (i != j)
                    {
                        CompareValues(values[i], values[j], false);
                    }
                }
            }

            values[0].MaxStaleLimit = new TimeSpan(0, 1, 2);
            CompareValues(values[0], values[1], false);

            values[1].MaxAge = new TimeSpan(0, 1, 1);
            values[1].MaxStaleLimit = new TimeSpan(0, 1, 2);
            CompareValues(values[0], values[1], true);

            var value1 = new CacheControlHeaderValue();
            value1.MaxStale = true;
            var value2 = new CacheControlHeaderValue();
            value2.MaxStale = true;
            CompareValues(value1, value2, true);

            value2.MaxStaleLimit = new TimeSpan(1, 2, 3);
            CompareValues(value1, value2, false);
        }

        [Fact]
        public void Equals_CompareCollectionFieldsSet_MatchExpectation()
        {
            var cacheControl1 = new CacheControlHeaderValue();
            var cacheControl2 = new CacheControlHeaderValue();
            var cacheControl3 = new CacheControlHeaderValue();
            var cacheControl4 = new CacheControlHeaderValue();
            var cacheControl5 = new CacheControlHeaderValue();
            var cacheControl6 = new CacheControlHeaderValue();

            cacheControl1.NoCache = true;
            cacheControl1.NoCacheHeaders.Add("PLACEHOLDER2");

            Assert.False(cacheControl1.Equals(null), "Compare with 'null'");

            cacheControl2.NoCache = true;
            cacheControl2.NoCacheHeaders.Add("PLACEHOLDER1");
            cacheControl2.NoCacheHeaders.Add("PLACEHOLDER2");

            CompareValues(cacheControl1!, cacheControl2, false);

<<<<<<< HEAD
            cacheControl1.NoCacheHeaders.Add("PLACEHOLDER1");
=======
            cacheControl1!.NoCacheHeaders.Add("PLACEHOLDER1");
>>>>>>> e8974544
            CompareValues(cacheControl1, cacheControl2, true);

            // Since NoCache and Private generate different hash codes, even if NoCacheHeaders and PrivateHeaders
            // have the same values, the hash code will be different.
            cacheControl3.Private = true;
            cacheControl3.PrivateHeaders.Add("PLACEHOLDER2");
            CompareValues(cacheControl1, cacheControl3, false);

            cacheControl4.Private = true;
            cacheControl4.PrivateHeaders.Add("PLACEHOLDER3");
            CompareValues(cacheControl3, cacheControl4, false);

            cacheControl5.Extensions.Add(new NameValueHeaderValue("custom"));
            CompareValues(cacheControl1, cacheControl5, false);

            cacheControl6.Extensions.Add(new NameValueHeaderValue("customN", "customV"));
            cacheControl6.Extensions.Add(new NameValueHeaderValue("custom"));
            CompareValues(cacheControl5, cacheControl6, false);

            cacheControl5.Extensions.Add(new NameValueHeaderValue("customN", "customV"));
            CompareValues(cacheControl5, cacheControl6, true);
        }

        [Fact]
        public void TryParse_DifferentValidScenarios_AllReturnTrue()
        {
            var expected = new CacheControlHeaderValue();
            expected.NoCache = true;
            CheckValidTryParse(" , no-cache ,,", expected);

            expected = new CacheControlHeaderValue();
            expected.NoCache = true;
            expected.NoCacheHeaders.Add("PLACEHOLDER1");
            expected.NoCacheHeaders.Add("PLACEHOLDER2");
            CheckValidTryParse("no-cache=\"PLACEHOLDER1, PLACEHOLDER2\"", expected);

            expected = new CacheControlHeaderValue();
            expected.NoStore = true;
            expected.MaxAge = new TimeSpan(0, 0, 125);
            expected.MaxStale = true;
            CheckValidTryParse(" no-store , max-age = 125, max-stale,", expected);

            expected = new CacheControlHeaderValue();
            expected.MinFresh = new TimeSpan(0, 0, 123);
            expected.NoTransform = true;
            expected.OnlyIfCached = true;
            expected.Extensions.Add(new NameValueHeaderValue("custom"));
            CheckValidTryParse("min-fresh=123, no-transform, only-if-cached, custom", expected);

            expected = new CacheControlHeaderValue();
            expected.Public = true;
            expected.Private = true;
            expected.PrivateHeaders.Add("PLACEHOLDER1");
            expected.MustRevalidate = true;
            expected.ProxyRevalidate = true;
            expected.Extensions.Add(new NameValueHeaderValue("c", "d"));
            expected.Extensions.Add(new NameValueHeaderValue("a", "b"));
            CheckValidTryParse(",public, , private=\"PLACEHOLDER1\", must-revalidate, c=d, proxy-revalidate, a=b", expected);

            expected = new CacheControlHeaderValue();
            expected.Private = true;
            expected.SharedMaxAge = new TimeSpan(0, 0, 1234567890);
            expected.MaxAge = new TimeSpan(0, 0, 987654321);
            CheckValidTryParse("s-maxage=1234567890, private, max-age = 987654321,", expected);

            expected = new CacheControlHeaderValue();
            expected.Extensions.Add(new NameValueHeaderValue("custom", ""));
            CheckValidTryParse("custom=", expected);
        }

        [Theory]
        [InlineData(null)]
        [InlineData("")]
        [InlineData("    ")]
        // Token-only values
        [InlineData("no-store=15")]
        [InlineData("no-store=")]
        [InlineData("no-transform=a")]
        [InlineData("no-transform=")]
        [InlineData("only-if-cached=\"x\"")]
        [InlineData("only-if-cached=")]
        [InlineData("public=\"x\"")]
        [InlineData("public=")]
        [InlineData("must-revalidate=\"1\"")]
        [InlineData("must-revalidate=")]
        [InlineData("proxy-revalidate=x")]
        [InlineData("proxy-revalidate=")]
        // Token with optional field-name list
        [InlineData("no-cache=")]
        [InlineData("no-cache=token")]
        [InlineData("no-cache=\"token")]
        [InlineData("no-cache=\"\"")] // at least one token expected as value
        [InlineData("private=")]
        [InlineData("private=token")]
        [InlineData("private=\"token")]
        [InlineData("private=\",\"")] // at least one token expected as value
        [InlineData("private=\"=\"")]
        // Token with delta-seconds value
        [InlineData("max-age")]
        [InlineData("max-age=")]
        [InlineData("max-age=a")]
        [InlineData("max-age=\"1\"")]
        [InlineData("max-age=1.5")]
        [InlineData("max-stale=")]
        [InlineData("max-stale=a")]
        [InlineData("max-stale=\"1\"")]
        [InlineData("max-stale=1.5")]
        [InlineData("min-fresh")]
        [InlineData("min-fresh=")]
        [InlineData("min-fresh=a")]
        [InlineData("min-fresh=\"1\"")]
        [InlineData("min-fresh=1.5")]
        [InlineData("s-maxage")]
        [InlineData("s-maxage=")]
        [InlineData("s-maxage=a")]
        [InlineData("s-maxage=\"1\"")]
        [InlineData("s-maxage=1.5")]
        // Invalid Extension values
        [InlineData("custom value")]
        public void TryParse_DifferentInvalidScenarios_ReturnsFalse(string input)
        {
            CheckInvalidTryParse(input);
        }

        [Fact]
        public void Parse_SetOfValidValueStrings_ParsedCorrectly()
        {
            // Just verify parser is implemented correctly. Don't try to test syntax parsed by CacheControlHeaderValue.
            var expected = new CacheControlHeaderValue();
            expected.NoStore = true;
            expected.MinFresh = new TimeSpan(0, 2, 3);
            CheckValidParse(" , no-store, min-fresh=123", expected);

            expected = new CacheControlHeaderValue();
            expected.MaxStale = true;
            expected.NoCache = true;
            expected.NoCacheHeaders.Add("t");
            CheckValidParse("max-stale, no-cache=\"t\", ,,", expected);

            expected = new CacheControlHeaderValue();
            expected.Extensions.Add(new NameValueHeaderValue("custom"));
            CheckValidParse("custom =", expected);

            expected = new CacheControlHeaderValue();
            expected.Extensions.Add(new NameValueHeaderValue("custom", ""));
            CheckValidParse("custom =", expected);
        }

        [Fact]
        public void Parse_SetOfInvalidValueStrings_Throws()
        {
            CheckInvalidParse(null);
            CheckInvalidParse("");
            CheckInvalidParse("   ");
            CheckInvalidParse("no-cache,=");
            CheckInvalidParse("max-age=123x");
            CheckInvalidParse("=no-cache");
            CheckInvalidParse("no-cache no-store");
            CheckInvalidParse("会");
        }

        [Fact]
        public void TryParse_SetOfValidValueStrings_ParsedCorrectly()
        {
            // Just verify parser is implemented correctly. Don't try to test syntax parsed by CacheControlHeaderValue.
            var expected = new CacheControlHeaderValue();
            expected.NoStore = true;
            expected.MinFresh = new TimeSpan(0, 2, 3);
            CheckValidTryParse(" , no-store, min-fresh=123", expected);

            expected = new CacheControlHeaderValue();
            expected.MaxStale = true;
            expected.NoCache = true;
            expected.NoCacheHeaders.Add("t");
            CheckValidTryParse("max-stale, no-cache=\"t\", ,,", expected);

            expected = new CacheControlHeaderValue();
            expected.Extensions.Add(new NameValueHeaderValue("custom"));
            CheckValidTryParse("custom = ", expected);

            expected = new CacheControlHeaderValue();
            expected.Extensions.Add(new NameValueHeaderValue("custom", ""));
            CheckValidTryParse("custom =", expected);
        }

        [Fact]
        public void TryParse_SetOfInvalidValueStrings_ReturnsFalse()
        {
            CheckInvalidTryParse("no-cache,=");
            CheckInvalidTryParse("max-age=123x");
            CheckInvalidTryParse("=no-cache");
            CheckInvalidTryParse("no-cache no-store");
            CheckInvalidTryParse("会");
        }

        #region Helper methods

        private void CompareHashCodes(CacheControlHeaderValue x, CacheControlHeaderValue y, bool areEqual)
        {
            if (areEqual)
            {
                Assert.Equal(x.GetHashCode(), y.GetHashCode());
            }
            else
            {
                Assert.NotEqual(x.GetHashCode(), y.GetHashCode());
            }
        }

        private void CompareValues(CacheControlHeaderValue x, CacheControlHeaderValue y, bool areEqual)
        {
            Assert.Equal(areEqual, x.Equals(y));
            Assert.Equal(areEqual, y.Equals(x));
        }

        private void CheckValidParse(string? input, CacheControlHeaderValue expectedResult)
        {
            var result = CacheControlHeaderValue.Parse(input);
            Assert.Equal(expectedResult, result);
        }

        private void CheckInvalidParse(string? input)
        {
            Assert.Throws<FormatException>(() => CacheControlHeaderValue.Parse(input));
        }

        private void CheckValidTryParse(string? input, CacheControlHeaderValue expectedResult)
        {
            Assert.True(CacheControlHeaderValue.TryParse(input, out var result));
            Assert.Equal(expectedResult, result);
        }

        private void CheckInvalidTryParse(string? input)
        {
            Assert.False(CacheControlHeaderValue.TryParse(input, out var result));
            Assert.Null(result);
        }

        #endregion
    }
}<|MERGE_RESOLUTION|>--- conflicted
+++ resolved
@@ -353,11 +353,7 @@
 
             CompareValues(cacheControl1!, cacheControl2, false);
 
-<<<<<<< HEAD
-            cacheControl1.NoCacheHeaders.Add("PLACEHOLDER1");
-=======
             cacheControl1!.NoCacheHeaders.Add("PLACEHOLDER1");
->>>>>>> e8974544
             CompareValues(cacheControl1, cacheControl2, true);
 
             // Since NoCache and Private generate different hash codes, even if NoCacheHeaders and PrivateHeaders
