--- conflicted
+++ resolved
@@ -234,10 +234,7 @@
             return this;
         }
 
-<<<<<<< HEAD
-=======
         [UnconditionalSuppressMessage("ReflectionAnalysis", "IL2006:UnrecognizedReflectionPattern", Justification = "We need to call a generic method on IHostBuilder.")]
->>>>>>> 973a97fc
         private void UseStartup([DynamicallyAccessedMembers(StartupLinkerOptions.Accessibility)] Type startupType, HostBuilderContext context, IServiceCollection services, object instance = null)
         {
             var webHostBuilderContext = GetWebHostBuilderContext(context);
