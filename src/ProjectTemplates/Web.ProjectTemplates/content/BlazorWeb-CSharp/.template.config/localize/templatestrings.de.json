--- conflicted
+++ resolved
@@ -30,17 +30,12 @@
   "symbols/IncludeSampleContent/displayName": "_Include Beispielseiten",
   "symbols/IncludeSampleContent/description": "Konfiguriert, ob Beispielseiten und Stile hinzugefügt werden, um grundlegende Verwendungsmuster zu veranschaulichen.",
   "symbols/Empty/description": "Konfiguriert, ob Beispielseiten und Formatierungen weggelassen werden sollen, die grundlegende Verwendungsmuster veranschaulichen.",
-<<<<<<< HEAD
   "symbols/auth/choices/None/description": "No authentication",
   "symbols/auth/choices/Individual/description": "Individual authentication",
   "symbols/auth/description": "The type of authentication to use",
   "symbols/UseLocalDB/description": "Whether to use LocalDB instead of SQLite. This option only applies if --auth Individual is specified.",
-  "symbols/AllInteractive/displayName": "_Enable interactive rendering globally throughout the site",
-  "symbols/AllInteractive/description": "Configures whether to make every page interactive by applying an interactive render mode at the top level. If false, pages will use static server rendering by default, and can be marked interactive on a per-page or per-component basis.",
-=======
   "symbols/AllInteractive/displayName": "_Aktivieren des interaktiven Renderings global auf der gesamten Website",
   "symbols/AllInteractive/description": "Konfiguriert, ob jede Seite interaktiv werden soll, indem ein interaktiver Rendermodus auf der obersten Ebene angewendet wird. False gibt an, dass Seiten standardmäßig statisches Serverrendering verwenden und auf Seiten- oder Komponentenbasis als interaktiv markiert werden können.",
->>>>>>> 0cbe08fd
   "symbols/NoHttps/description": "Ob HTTPS deaktiviert werden soll. Diese Option gilt nur, wenn Individual, IndividualB2C, SingleOrg oder MultiOrg nicht für --auth verwendet werden.",
   "symbols/UseProgramMain/displayName": "Keine Anweisungen_der obersten Ebene verwenden",
   "symbols/UseProgramMain/description": "Gibt an, ob anstelle von Anweisungen der obersten Ebene eine explizite Programmklasse und eine Main-Methode generiert werden soll.",
