<Project Sdk="Microsoft.NET.Sdk">

  <PropertyGroup>
    <TargetFramework>$(DefaultNetCoreTargetFramework)</TargetFramework>
    <Description>Abstractions and features for interop between .NET WebAssembly and JavaScript code.</Description>
    <PackageTags>wasm;javascript;interop</PackageTags>
    <GenerateDocumentationFile>true</GenerateDocumentationFile>
<<<<<<< HEAD
    <IsPackable>false</IsPackable>
    <HasReferenceAssembly>false</HasReferenceAssembly>
    <GenerateDocumentationFile>true</GenerateDocumentationFile>
=======
    <IsShippingPackage>true</IsShippingPackage>
    <Nullable>enable</Nullable>
    <Trimmable>true</Trimmable>
>>>>>>> 412404c7
  </PropertyGroup>

  <ItemGroup>
    <Reference Include="Microsoft.JSInterop" />
  </ItemGroup>

  <ItemGroup>
    <Compile Include="$(SharedSourceRoot)JSInterop\JSCallResultTypeHelper.cs" LinkBase="Shared" />
  </ItemGroup>

  <ItemGroup>
    <InternalsVisibleTo Include="Microsoft.AspNetCore.Components.WebAssembly.Tests" />
  </ItemGroup>

</Project><|MERGE_RESOLUTION|>--- conflicted
+++ resolved
@@ -5,15 +5,9 @@
     <Description>Abstractions and features for interop between .NET WebAssembly and JavaScript code.</Description>
     <PackageTags>wasm;javascript;interop</PackageTags>
     <GenerateDocumentationFile>true</GenerateDocumentationFile>
-<<<<<<< HEAD
-    <IsPackable>false</IsPackable>
-    <HasReferenceAssembly>false</HasReferenceAssembly>
-    <GenerateDocumentationFile>true</GenerateDocumentationFile>
-=======
     <IsShippingPackage>true</IsShippingPackage>
     <Nullable>enable</Nullable>
     <Trimmable>true</Trimmable>
->>>>>>> 412404c7
   </PropertyGroup>
 
   <ItemGroup>
