--- conflicted
+++ resolved
@@ -37,19 +37,12 @@
         public static Task DispatchEvent(WebEventDescriptor eventDescriptor, string eventArgsJson)
         {
             var renderer = RendererRegistry.Find(eventDescriptor.BrowserRendererId);
-<<<<<<< HEAD
-            var jsonSerializerOptions = DefaultWebAssemblyJSRuntime.Instance.ReadJsonSerializerOptions();
-=======
->>>>>>> fcd4ed7c
 
             // JsonSerializerOptions are tightly bound to the JsonContext. Cache it on first use using a copy
             // of the serializer settings.
             if (_jsonContext is null)
             {
-<<<<<<< HEAD
-=======
                 var jsonSerializerOptions = DefaultWebAssemblyJSRuntime.Instance.ReadJsonSerializerOptions();
->>>>>>> fcd4ed7c
                 _jsonContext = new(new JsonSerializerOptions(jsonSerializerOptions));
             }
 
