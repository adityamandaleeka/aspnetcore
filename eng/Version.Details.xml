--- conflicted
+++ resolved
@@ -9,305 +9,6 @@
 -->
 <Dependencies>
   <ProductDependencies>
-<<<<<<< HEAD
-    <Dependency Name="dotnet-ef" Version="9.0.0-rc.2.24419.9">
-      <Uri>https://github.com/dotnet/efcore</Uri>
-      <Sha>d18b30f63dd3473c0d2bc61683eb997a1e8ef6ca</Sha>
-      <SourceBuildTarball RepoName="efcore" ManagedOnly="true" />
-    </Dependency>
-    <Dependency Name="Microsoft.EntityFrameworkCore.InMemory" Version="9.0.0-rc.2.24419.9">
-      <Uri>https://github.com/dotnet/efcore</Uri>
-      <Sha>d18b30f63dd3473c0d2bc61683eb997a1e8ef6ca</Sha>
-    </Dependency>
-    <Dependency Name="Microsoft.EntityFrameworkCore.Relational" Version="9.0.0-rc.2.24419.9">
-      <Uri>https://github.com/dotnet/efcore</Uri>
-      <Sha>d18b30f63dd3473c0d2bc61683eb997a1e8ef6ca</Sha>
-    </Dependency>
-    <Dependency Name="Microsoft.EntityFrameworkCore.Sqlite" Version="9.0.0-rc.2.24419.9">
-      <Uri>https://github.com/dotnet/efcore</Uri>
-      <Sha>d18b30f63dd3473c0d2bc61683eb997a1e8ef6ca</Sha>
-    </Dependency>
-    <Dependency Name="Microsoft.EntityFrameworkCore.SqlServer" Version="9.0.0-rc.2.24419.9">
-      <Uri>https://github.com/dotnet/efcore</Uri>
-      <Sha>d18b30f63dd3473c0d2bc61683eb997a1e8ef6ca</Sha>
-    </Dependency>
-    <Dependency Name="Microsoft.EntityFrameworkCore.Tools" Version="9.0.0-rc.2.24419.9">
-      <Uri>https://github.com/dotnet/efcore</Uri>
-      <Sha>d18b30f63dd3473c0d2bc61683eb997a1e8ef6ca</Sha>
-    </Dependency>
-    <Dependency Name="Microsoft.EntityFrameworkCore" Version="9.0.0-rc.2.24419.9">
-      <Uri>https://github.com/dotnet/efcore</Uri>
-      <Sha>d18b30f63dd3473c0d2bc61683eb997a1e8ef6ca</Sha>
-    </Dependency>
-    <Dependency Name="Microsoft.EntityFrameworkCore.Design" Version="9.0.0-rc.2.24419.9">
-      <Uri>https://github.com/dotnet/efcore</Uri>
-      <Sha>d18b30f63dd3473c0d2bc61683eb997a1e8ef6ca</Sha>
-    </Dependency>
-    <Dependency Name="Microsoft.Extensions.Caching.Abstractions" Version="9.0.0-rc.1.24419.2">
-      <Uri>https://github.com/dotnet/runtime</Uri>
-      <Sha>418c3b9e2753715fa017ace6b3f1f5ec4d4d6aae</Sha>
-    </Dependency>
-    <Dependency Name="Microsoft.Extensions.Caching.Memory" Version="9.0.0-rc.1.24419.2">
-      <Uri>https://github.com/dotnet/runtime</Uri>
-      <Sha>418c3b9e2753715fa017ace6b3f1f5ec4d4d6aae</Sha>
-    </Dependency>
-    <Dependency Name="Microsoft.Extensions.Configuration.Abstractions" Version="9.0.0-rc.1.24419.2">
-      <Uri>https://github.com/dotnet/runtime</Uri>
-      <Sha>418c3b9e2753715fa017ace6b3f1f5ec4d4d6aae</Sha>
-    </Dependency>
-    <Dependency Name="Microsoft.Extensions.Configuration.Binder" Version="9.0.0-rc.1.24419.2">
-      <Uri>https://github.com/dotnet/runtime</Uri>
-      <Sha>418c3b9e2753715fa017ace6b3f1f5ec4d4d6aae</Sha>
-    </Dependency>
-    <Dependency Name="Microsoft.Extensions.Configuration.CommandLine" Version="9.0.0-rc.1.24419.2">
-      <Uri>https://github.com/dotnet/runtime</Uri>
-      <Sha>418c3b9e2753715fa017ace6b3f1f5ec4d4d6aae</Sha>
-    </Dependency>
-    <Dependency Name="Microsoft.Extensions.Configuration.EnvironmentVariables" Version="9.0.0-rc.1.24419.2">
-      <Uri>https://github.com/dotnet/runtime</Uri>
-      <Sha>418c3b9e2753715fa017ace6b3f1f5ec4d4d6aae</Sha>
-    </Dependency>
-    <Dependency Name="Microsoft.Extensions.Configuration.FileExtensions" Version="9.0.0-rc.1.24419.2">
-      <Uri>https://github.com/dotnet/runtime</Uri>
-      <Sha>418c3b9e2753715fa017ace6b3f1f5ec4d4d6aae</Sha>
-    </Dependency>
-    <Dependency Name="Microsoft.Extensions.Configuration.Ini" Version="9.0.0-rc.1.24419.2">
-      <Uri>https://github.com/dotnet/runtime</Uri>
-      <Sha>418c3b9e2753715fa017ace6b3f1f5ec4d4d6aae</Sha>
-    </Dependency>
-    <Dependency Name="Microsoft.Extensions.Configuration.Json" Version="9.0.0-rc.1.24419.2">
-      <Uri>https://github.com/dotnet/runtime</Uri>
-      <Sha>418c3b9e2753715fa017ace6b3f1f5ec4d4d6aae</Sha>
-    </Dependency>
-    <Dependency Name="Microsoft.Extensions.Configuration.UserSecrets" Version="9.0.0-rc.1.24419.2">
-      <Uri>https://github.com/dotnet/runtime</Uri>
-      <Sha>418c3b9e2753715fa017ace6b3f1f5ec4d4d6aae</Sha>
-    </Dependency>
-    <Dependency Name="Microsoft.Extensions.Configuration.Xml" Version="9.0.0-rc.1.24419.2">
-      <Uri>https://github.com/dotnet/runtime</Uri>
-      <Sha>418c3b9e2753715fa017ace6b3f1f5ec4d4d6aae</Sha>
-    </Dependency>
-    <Dependency Name="Microsoft.Extensions.Configuration" Version="9.0.0-rc.1.24419.2">
-      <Uri>https://github.com/dotnet/runtime</Uri>
-      <Sha>418c3b9e2753715fa017ace6b3f1f5ec4d4d6aae</Sha>
-    </Dependency>
-    <Dependency Name="Microsoft.Extensions.DependencyInjection.Abstractions" Version="9.0.0-rc.1.24419.2">
-      <Uri>https://github.com/dotnet/runtime</Uri>
-      <Sha>418c3b9e2753715fa017ace6b3f1f5ec4d4d6aae</Sha>
-    </Dependency>
-    <Dependency Name="Microsoft.Extensions.DependencyInjection" Version="9.0.0-rc.1.24419.2">
-      <Uri>https://github.com/dotnet/runtime</Uri>
-      <Sha>418c3b9e2753715fa017ace6b3f1f5ec4d4d6aae</Sha>
-    </Dependency>
-    <Dependency Name="Microsoft.Extensions.Diagnostics" Version="9.0.0-rc.1.24419.2">
-      <Uri>https://github.com/dotnet/runtime</Uri>
-      <Sha>418c3b9e2753715fa017ace6b3f1f5ec4d4d6aae</Sha>
-    </Dependency>
-    <Dependency Name="Microsoft.Extensions.Diagnostics.Abstractions" Version="9.0.0-rc.1.24419.2">
-      <Uri>https://github.com/dotnet/runtime</Uri>
-      <Sha>418c3b9e2753715fa017ace6b3f1f5ec4d4d6aae</Sha>
-    </Dependency>
-    <Dependency Name="Microsoft.Extensions.FileProviders.Abstractions" Version="9.0.0-rc.1.24419.2">
-      <Uri>https://github.com/dotnet/runtime</Uri>
-      <Sha>418c3b9e2753715fa017ace6b3f1f5ec4d4d6aae</Sha>
-    </Dependency>
-    <Dependency Name="Microsoft.Extensions.FileProviders.Composite" Version="9.0.0-rc.1.24419.2">
-      <Uri>https://github.com/dotnet/runtime</Uri>
-      <Sha>418c3b9e2753715fa017ace6b3f1f5ec4d4d6aae</Sha>
-    </Dependency>
-    <Dependency Name="Microsoft.Extensions.FileProviders.Physical" Version="9.0.0-rc.1.24419.2">
-      <Uri>https://github.com/dotnet/runtime</Uri>
-      <Sha>418c3b9e2753715fa017ace6b3f1f5ec4d4d6aae</Sha>
-    </Dependency>
-    <Dependency Name="Microsoft.Extensions.FileSystemGlobbing" Version="9.0.0-rc.1.24419.2">
-      <Uri>https://github.com/dotnet/runtime</Uri>
-      <Sha>418c3b9e2753715fa017ace6b3f1f5ec4d4d6aae</Sha>
-    </Dependency>
-    <Dependency Name="Microsoft.Extensions.HostFactoryResolver.Sources" Version="9.0.0-rc.1.24419.2">
-      <Uri>https://github.com/dotnet/runtime</Uri>
-      <Sha>418c3b9e2753715fa017ace6b3f1f5ec4d4d6aae</Sha>
-    </Dependency>
-    <Dependency Name="Microsoft.Extensions.Hosting.Abstractions" Version="9.0.0-rc.1.24419.2">
-      <Uri>https://github.com/dotnet/runtime</Uri>
-      <Sha>418c3b9e2753715fa017ace6b3f1f5ec4d4d6aae</Sha>
-    </Dependency>
-    <Dependency Name="Microsoft.Extensions.Hosting" Version="9.0.0-rc.1.24419.2">
-      <Uri>https://github.com/dotnet/runtime</Uri>
-      <Sha>418c3b9e2753715fa017ace6b3f1f5ec4d4d6aae</Sha>
-    </Dependency>
-    <Dependency Name="Microsoft.Extensions.Http" Version="9.0.0-rc.1.24419.2">
-      <Uri>https://github.com/dotnet/runtime</Uri>
-      <Sha>418c3b9e2753715fa017ace6b3f1f5ec4d4d6aae</Sha>
-    </Dependency>
-    <Dependency Name="Microsoft.Extensions.Logging.Abstractions" Version="9.0.0-rc.1.24419.2">
-      <Uri>https://github.com/dotnet/runtime</Uri>
-      <Sha>418c3b9e2753715fa017ace6b3f1f5ec4d4d6aae</Sha>
-    </Dependency>
-    <Dependency Name="Microsoft.Extensions.Logging.Configuration" Version="9.0.0-rc.1.24419.2">
-      <Uri>https://github.com/dotnet/runtime</Uri>
-      <Sha>418c3b9e2753715fa017ace6b3f1f5ec4d4d6aae</Sha>
-    </Dependency>
-    <Dependency Name="Microsoft.Extensions.Logging.Console" Version="9.0.0-rc.1.24419.2">
-      <Uri>https://github.com/dotnet/runtime</Uri>
-      <Sha>418c3b9e2753715fa017ace6b3f1f5ec4d4d6aae</Sha>
-    </Dependency>
-    <Dependency Name="Microsoft.Extensions.Logging.Debug" Version="9.0.0-rc.1.24419.2">
-      <Uri>https://github.com/dotnet/runtime</Uri>
-      <Sha>418c3b9e2753715fa017ace6b3f1f5ec4d4d6aae</Sha>
-    </Dependency>
-    <Dependency Name="Microsoft.Extensions.Logging.EventSource" Version="9.0.0-rc.1.24419.2">
-      <Uri>https://github.com/dotnet/runtime</Uri>
-      <Sha>418c3b9e2753715fa017ace6b3f1f5ec4d4d6aae</Sha>
-    </Dependency>
-    <Dependency Name="Microsoft.Extensions.Logging.EventLog" Version="9.0.0-rc.1.24419.2">
-      <Uri>https://github.com/dotnet/runtime</Uri>
-      <Sha>418c3b9e2753715fa017ace6b3f1f5ec4d4d6aae</Sha>
-    </Dependency>
-    <Dependency Name="Microsoft.Extensions.Logging.TraceSource" Version="9.0.0-rc.1.24419.2">
-      <Uri>https://github.com/dotnet/runtime</Uri>
-      <Sha>418c3b9e2753715fa017ace6b3f1f5ec4d4d6aae</Sha>
-    </Dependency>
-    <Dependency Name="Microsoft.Extensions.Logging" Version="9.0.0-rc.1.24419.2">
-      <Uri>https://github.com/dotnet/runtime</Uri>
-      <Sha>418c3b9e2753715fa017ace6b3f1f5ec4d4d6aae</Sha>
-    </Dependency>
-    <Dependency Name="Microsoft.Extensions.Options.ConfigurationExtensions" Version="9.0.0-rc.1.24419.2">
-      <Uri>https://github.com/dotnet/runtime</Uri>
-      <Sha>418c3b9e2753715fa017ace6b3f1f5ec4d4d6aae</Sha>
-    </Dependency>
-    <Dependency Name="Microsoft.Extensions.Options.DataAnnotations" Version="9.0.0-rc.1.24419.2">
-      <Uri>https://github.com/dotnet/runtime</Uri>
-      <Sha>418c3b9e2753715fa017ace6b3f1f5ec4d4d6aae</Sha>
-    </Dependency>
-    <Dependency Name="Microsoft.Extensions.Options" Version="9.0.0-rc.1.24419.2">
-      <Uri>https://github.com/dotnet/runtime</Uri>
-      <Sha>418c3b9e2753715fa017ace6b3f1f5ec4d4d6aae</Sha>
-    </Dependency>
-    <Dependency Name="Microsoft.Extensions.Primitives" Version="9.0.0-rc.1.24419.2">
-      <Uri>https://github.com/dotnet/runtime</Uri>
-      <Sha>418c3b9e2753715fa017ace6b3f1f5ec4d4d6aae</Sha>
-    </Dependency>
-    <Dependency Name="Microsoft.Internal.Runtime.AspNetCore.Transport" Version="9.0.0-rc.1.24419.2">
-      <Uri>https://github.com/dotnet/runtime</Uri>
-      <Sha>418c3b9e2753715fa017ace6b3f1f5ec4d4d6aae</Sha>
-    </Dependency>
-    <Dependency Name="System.Configuration.ConfigurationManager" Version="9.0.0-rc.1.24419.2">
-      <Uri>https://github.com/dotnet/runtime</Uri>
-      <Sha>418c3b9e2753715fa017ace6b3f1f5ec4d4d6aae</Sha>
-    </Dependency>
-    <Dependency Name="System.Diagnostics.DiagnosticSource" Version="9.0.0-rc.1.24419.2">
-      <Uri>https://github.com/dotnet/runtime</Uri>
-      <Sha>418c3b9e2753715fa017ace6b3f1f5ec4d4d6aae</Sha>
-    </Dependency>
-    <Dependency Name="System.Diagnostics.EventLog" Version="9.0.0-rc.1.24419.2">
-      <Uri>https://github.com/dotnet/runtime</Uri>
-      <Sha>418c3b9e2753715fa017ace6b3f1f5ec4d4d6aae</Sha>
-    </Dependency>
-    <Dependency Name="System.DirectoryServices.Protocols" Version="9.0.0-rc.1.24419.2">
-      <Uri>https://github.com/dotnet/runtime</Uri>
-      <Sha>418c3b9e2753715fa017ace6b3f1f5ec4d4d6aae</Sha>
-    </Dependency>
-    <Dependency Name="System.IO.Pipelines" Version="9.0.0-rc.1.24419.2">
-      <Uri>https://github.com/dotnet/runtime</Uri>
-      <Sha>418c3b9e2753715fa017ace6b3f1f5ec4d4d6aae</Sha>
-    </Dependency>
-    <Dependency Name="System.Net.Http.Json" Version="9.0.0-rc.1.24419.2">
-      <Uri>https://github.com/dotnet/runtime</Uri>
-      <Sha>418c3b9e2753715fa017ace6b3f1f5ec4d4d6aae</Sha>
-    </Dependency>
-    <Dependency Name="System.Net.Http.WinHttpHandler" Version="9.0.0-rc.1.24419.2">
-      <Uri>https://github.com/dotnet/runtime</Uri>
-      <Sha>418c3b9e2753715fa017ace6b3f1f5ec4d4d6aae</Sha>
-    </Dependency>
-    <Dependency Name="System.Net.ServerSentEvents" Version="9.0.0-rc.1.24419.2">
-      <Uri>https://github.com/dotnet/runtime</Uri>
-      <Sha>418c3b9e2753715fa017ace6b3f1f5ec4d4d6aae</Sha>
-    </Dependency>
-    <Dependency Name="System.Reflection.Metadata" Version="9.0.0-rc.1.24419.2">
-      <Uri>https://github.com/dotnet/runtime</Uri>
-      <Sha>418c3b9e2753715fa017ace6b3f1f5ec4d4d6aae</Sha>
-    </Dependency>
-    <Dependency Name="System.Resources.Extensions" Version="9.0.0-rc.1.24419.2">
-      <Uri>https://github.com/dotnet/runtime</Uri>
-      <Sha>418c3b9e2753715fa017ace6b3f1f5ec4d4d6aae</Sha>
-    </Dependency>
-    <Dependency Name="System.Security.Cryptography.Pkcs" Version="9.0.0-rc.1.24419.2">
-      <Uri>https://github.com/dotnet/runtime</Uri>
-      <Sha>418c3b9e2753715fa017ace6b3f1f5ec4d4d6aae</Sha>
-    </Dependency>
-    <Dependency Name="System.Security.Cryptography.Xml" Version="9.0.0-rc.1.24419.2">
-      <Uri>https://github.com/dotnet/runtime</Uri>
-      <Sha>418c3b9e2753715fa017ace6b3f1f5ec4d4d6aae</Sha>
-    </Dependency>
-    <Dependency Name="System.Security.Permissions" Version="9.0.0-rc.1.24419.2">
-      <Uri>https://github.com/dotnet/runtime</Uri>
-      <Sha>418c3b9e2753715fa017ace6b3f1f5ec4d4d6aae</Sha>
-    </Dependency>
-    <Dependency Name="System.ServiceProcess.ServiceController" Version="9.0.0-rc.1.24419.2">
-      <Uri>https://github.com/dotnet/runtime</Uri>
-      <Sha>418c3b9e2753715fa017ace6b3f1f5ec4d4d6aae</Sha>
-    </Dependency>
-    <Dependency Name="System.Text.Encodings.Web" Version="9.0.0-rc.1.24419.2">
-      <Uri>https://github.com/dotnet/runtime</Uri>
-      <Sha>418c3b9e2753715fa017ace6b3f1f5ec4d4d6aae</Sha>
-    </Dependency>
-    <Dependency Name="System.Text.Json" Version="9.0.0-rc.1.24419.2">
-      <Uri>https://github.com/dotnet/runtime</Uri>
-      <Sha>418c3b9e2753715fa017ace6b3f1f5ec4d4d6aae</Sha>
-    </Dependency>
-    <Dependency Name="System.Threading.AccessControl" Version="9.0.0-rc.1.24419.2">
-      <Uri>https://github.com/dotnet/runtime</Uri>
-      <Sha>418c3b9e2753715fa017ace6b3f1f5ec4d4d6aae</Sha>
-    </Dependency>
-    <Dependency Name="System.Threading.Channels" Version="9.0.0-rc.1.24419.2">
-      <Uri>https://github.com/dotnet/runtime</Uri>
-      <Sha>418c3b9e2753715fa017ace6b3f1f5ec4d4d6aae</Sha>
-    </Dependency>
-    <Dependency Name="System.Threading.RateLimiting" Version="9.0.0-rc.1.24419.2">
-      <Uri>https://github.com/dotnet/runtime</Uri>
-      <Sha>418c3b9e2753715fa017ace6b3f1f5ec4d4d6aae</Sha>
-    </Dependency>
-    <Dependency Name="Microsoft.Extensions.DependencyModel" Version="9.0.0-rc.1.24419.2">
-      <Uri>https://github.com/dotnet/runtime</Uri>
-      <Sha>418c3b9e2753715fa017ace6b3f1f5ec4d4d6aae</Sha>
-    </Dependency>
-    <Dependency Name="Microsoft.NETCore.App.Ref" Version="9.0.0-rc.1.24419.2">
-      <Uri>https://github.com/dotnet/runtime</Uri>
-      <Sha>418c3b9e2753715fa017ace6b3f1f5ec4d4d6aae</Sha>
-    </Dependency>
-    <Dependency Name="Microsoft.NET.Runtime.MonoAOTCompiler.Task" Version="9.0.0-rc.1.24419.2">
-      <Uri>https://github.com/dotnet/runtime</Uri>
-      <Sha>418c3b9e2753715fa017ace6b3f1f5ec4d4d6aae</Sha>
-    </Dependency>
-    <Dependency Name="Microsoft.NET.Runtime.WebAssembly.Sdk" Version="9.0.0-rc.1.24419.2">
-      <Uri>https://github.com/dotnet/runtime</Uri>
-      <Sha>418c3b9e2753715fa017ace6b3f1f5ec4d4d6aae</Sha>
-    </Dependency>
-    <Dependency Name="Microsoft.Bcl.AsyncInterfaces" Version="9.0.0-rc.1.24419.2">
-      <Uri>https://github.com/dotnet/runtime</Uri>
-      <Sha>418c3b9e2753715fa017ace6b3f1f5ec4d4d6aae</Sha>
-    </Dependency>
-    <!-- Transitive package to provide coherency in dotnet/extensions -->
-    <Dependency Name="Microsoft.Bcl.TimeProvider" Version="9.0.0-rc.1.24419.2">
-      <Uri>https://github.com/dotnet/runtime</Uri>
-      <Sha>418c3b9e2753715fa017ace6b3f1f5ec4d4d6aae</Sha>
-    </Dependency>
-    <Dependency Name="System.Collections.Immutable" Version="9.0.0-rc.1.24419.2">
-      <Uri>https://github.com/dotnet/runtime</Uri>
-      <Sha>418c3b9e2753715fa017ace6b3f1f5ec4d4d6aae</Sha>
-    </Dependency>
-    <Dependency Name="System.Diagnostics.PerformanceCounter" Version="9.0.0-rc.1.24419.2">
-      <Uri>https://github.com/dotnet/runtime</Uri>
-      <Sha>418c3b9e2753715fa017ace6b3f1f5ec4d4d6aae</Sha>
-    </Dependency>
-    <Dependency Name="System.IO.Hashing" Version="9.0.0-rc.1.24419.2">
-      <Uri>https://github.com/dotnet/runtime</Uri>
-      <Sha>418c3b9e2753715fa017ace6b3f1f5ec4d4d6aae</Sha>
-    </Dependency>
-    <Dependency Name="System.Runtime.Caching" Version="9.0.0-rc.1.24419.2">
-      <Uri>https://github.com/dotnet/runtime</Uri>
-      <Sha>418c3b9e2753715fa017ace6b3f1f5ec4d4d6aae</Sha>
-=======
     <Dependency Name="dotnet-ef" Version="10.0.0-alpha.1.24422.3">
       <Uri>https://github.com/dotnet/efcore</Uri>
       <Sha>a51eeb1d45a04b71f53e1f093a849843ef1d1737</Sha>
@@ -605,41 +306,21 @@
     <Dependency Name="System.Runtime.Caching" Version="9.0.0-rc.1.24421.13">
       <Uri>https://github.com/dotnet/runtime</Uri>
       <Sha>6df7807617cff3e4b4eba7bb33c8ad00c2b1cf1c</Sha>
->>>>>>> bc119fc6
     </Dependency>
     <!--
          Win-x64 is used here because we have picked an arbitrary runtime identifier to flow the version of the latest NETCore.App runtime.
          All Runtime.$rid packages should have the same version.
     -->
-<<<<<<< HEAD
-    <Dependency Name="Microsoft.NETCore.App.Runtime.win-x64" Version="9.0.0-rc.1.24419.2">
-      <Uri>https://github.com/dotnet/runtime</Uri>
-      <Sha>418c3b9e2753715fa017ace6b3f1f5ec4d4d6aae</Sha>
-    </Dependency>
-    <!-- Intermediate is necessary for source build. -->
-    <Dependency Name="Microsoft.SourceBuild.Intermediate.runtime.linux-x64" Version="9.0.0-rc.1.24419.2">
-      <Uri>https://github.com/dotnet/runtime</Uri>
-      <Sha>418c3b9e2753715fa017ace6b3f1f5ec4d4d6aae</Sha>
+    <Dependency Name="Microsoft.NETCore.App.Runtime.win-x64" Version="9.0.0-rc.1.24421.13">
+      <Uri>https://github.com/dotnet/runtime</Uri>
+      <Sha>6df7807617cff3e4b4eba7bb33c8ad00c2b1cf1c</Sha>
+    </Dependency>
+    <!-- Intermediate is necessary for source build. -->
+    <Dependency Name="Microsoft.SourceBuild.Intermediate.runtime.linux-x64" Version="9.0.0-rc.1.24421.13">
+      <Uri>https://github.com/dotnet/runtime</Uri>
+      <Sha>6df7807617cff3e4b4eba7bb33c8ad00c2b1cf1c</Sha>
       <SourceBuild RepoName="runtime" ManagedOnly="false" />
     </Dependency>
-    <Dependency Name="Microsoft.NETCore.App.Runtime.AOT.win-x64.Cross.browser-wasm" Version="9.0.0-rc.1.24419.2">
-      <Uri>https://github.com/dotnet/runtime</Uri>
-      <Sha>418c3b9e2753715fa017ace6b3f1f5ec4d4d6aae</Sha>
-    </Dependency>
-    <Dependency Name="Microsoft.NETCore.BrowserDebugHost.Transport" Version="9.0.0-rc.1.24419.2">
-      <Uri>https://github.com/dotnet/runtime</Uri>
-      <Sha>418c3b9e2753715fa017ace6b3f1f5ec4d4d6aae</Sha>
-=======
-    <Dependency Name="Microsoft.NETCore.App.Runtime.win-x64" Version="9.0.0-rc.1.24421.13">
-      <Uri>https://github.com/dotnet/runtime</Uri>
-      <Sha>6df7807617cff3e4b4eba7bb33c8ad00c2b1cf1c</Sha>
-    </Dependency>
-    <!-- Intermediate is necessary for source build. -->
-    <Dependency Name="Microsoft.SourceBuild.Intermediate.runtime.linux-x64" Version="9.0.0-rc.1.24421.13">
-      <Uri>https://github.com/dotnet/runtime</Uri>
-      <Sha>6df7807617cff3e4b4eba7bb33c8ad00c2b1cf1c</Sha>
-      <SourceBuild RepoName="runtime" ManagedOnly="false" />
-    </Dependency>
     <Dependency Name="Microsoft.NETCore.App.Runtime.AOT.win-x64.Cross.browser-wasm" Version="9.0.0-rc.1.24421.13">
       <Uri>https://github.com/dotnet/runtime</Uri>
       <Sha>6df7807617cff3e4b4eba7bb33c8ad00c2b1cf1c</Sha>
@@ -647,7 +328,6 @@
     <Dependency Name="Microsoft.NETCore.BrowserDebugHost.Transport" Version="9.0.0-rc.1.24421.13">
       <Uri>https://github.com/dotnet/runtime</Uri>
       <Sha>6df7807617cff3e4b4eba7bb33c8ad00c2b1cf1c</Sha>
->>>>>>> bc119fc6
     </Dependency>
     <Dependency Name="Microsoft.Web.Xdt" Version="9.0.0-preview.24317.2">
       <Uri>https://github.com/dotnet/xdt</Uri>
@@ -687,15 +367,9 @@
       <Sha>afa1eb6821f62183651ab017b2f5c3fbeb934904</Sha>
       <SourceBuild RepoName="roslyn" ManagedOnly="true" />
     </Dependency>
-<<<<<<< HEAD
-    <Dependency Name="System.Composition" Version="9.0.0-rc.1.24419.2">
-      <Uri>https://github.com/dotnet/runtime</Uri>
-      <Sha>418c3b9e2753715fa017ace6b3f1f5ec4d4d6aae</Sha>
-=======
     <Dependency Name="System.Composition" Version="9.0.0-rc.1.24421.13">
       <Uri>https://github.com/dotnet/runtime</Uri>
       <Sha>6df7807617cff3e4b4eba7bb33c8ad00c2b1cf1c</Sha>
->>>>>>> bc119fc6
     </Dependency>
     <!-- Intermediate is necessary for source build. -->
     <Dependency Name="Microsoft.SourceBuild.Intermediate.source-build-externals" Version="10.0.0-alpha.1.24415.1">
@@ -706,15 +380,9 @@
   </ProductDependencies>
   <ToolsetDependencies>
     <!-- Listed explicitly to workaround https://github.com/dotnet/cli/issues/10528 -->
-<<<<<<< HEAD
-    <Dependency Name="Microsoft.NETCore.Platforms" Version="9.0.0-rc.1.24419.2">
-      <Uri>https://github.com/dotnet/runtime</Uri>
-      <Sha>418c3b9e2753715fa017ace6b3f1f5ec4d4d6aae</Sha>
-=======
     <Dependency Name="Microsoft.NETCore.Platforms" Version="9.0.0-rc.1.24421.13">
       <Uri>https://github.com/dotnet/runtime</Uri>
       <Sha>6df7807617cff3e4b4eba7bb33c8ad00c2b1cf1c</Sha>
->>>>>>> bc119fc6
     </Dependency>
     <Dependency Name="System.Drawing.Common" Version="9.0.0-rc.1.24411.4">
       <Uri>https://github.com/dotnet/winforms</Uri>
